---
import Prism from 'prismjs'
import 'prismjs/components/prism-css'
import 'prismjs/components/prism-diff'
import 'prismjs/components/prism-docker'
import 'prismjs/components/prism-elixir'
import 'prismjs/components/prism-go'
import 'prismjs/components/prism-hcl'
import 'prismjs/components/prism-java'
import 'prismjs/components/prism-json'
import 'prismjs/components/prism-python'
import 'prismjs/components/prism-ruby'
import 'prismjs/components/prism-sql'
import 'prismjs/components/prism-typescript'
import 'prismjs/components/prism-yaml'
import * as interfaces from '../../lib/notion/interfaces'
import Caption from './Caption.astro'

export interface Props {
  block: interfaces.Block
}

const { block } = Astro.props

const code = block.Code.RichTexts.map(
  (richText: interfaces.RichText) => richText.Text.Content
).join('')
const language = block.Code.Language.toLowerCase()
const grammer =
  Prism.languages[language.toLowerCase()] || Prism.languages.javascript
---

<div class="code">
  {
    language === 'mermaid' ? (
      <pre class="mermaid">{code}</pre>
    ) : (
<<<<<<< HEAD
      <pre>
        <code set:html={Prism.highlight(code, grammer, language)} />
      </pre>
    )
  }
  <Caption richTexts={block.Code.Caption} />
=======
      <div>
        <button class="copy" data-code={code} data-done-text="Copied!">Copy</button>
      </div>
      <pre><code set:html={Prism.highlight(code, grammer, language)} /></pre>
    )}
    <Caption richTexts={block.Code.Caption} />
>>>>>>> 32c6c4f9
</div>

<script>
  import mermaid from 'mermaid'
  mermaid.initialize({ startOnLoad: true, theme: 'neutral' })
</script>

<script>
  document.querySelectorAll('button.copy').forEach((button) => {
    button.addEventListener('click', (ev) => {
      navigator.clipboard.writeText(ev.target.getAttribute('data-code')).then(() => {
        ev.target.innerText = ev.target.getAttribute('data-done-text');
      });
    });
  });
</script>

<style>
  .code {
    display: block;
    width: 100%;
    background: rgb(247, 246, 243);
    border-radius: var(--radius);
  }
  .code div {
    display: flex;
    justify-content: flex-end;
  }
  .code button.copy {
    display: block;
    width: 4rem;
    border: 0;
    border-radius: var(--radius);
    background-color: rgba(227, 226, 224, 0.5);
    color: var(--fg);
    line-height: 1.2rem;
    cursor: pointer;
  }
  .code pre {
    display: block;
    overflow: auto;
    padding: 0.8rem 2rem 2rem;
    font-size: 0.9rem;
    line-height: 1.2rem;
  }
  .code pre code {
    color: var(--fg);
    padding: 0;
    background: rgb(247, 246, 243) !important;
  }
</style><|MERGE_RESOLUTION|>--- conflicted
+++ resolved
@@ -35,21 +35,15 @@
     language === 'mermaid' ? (
       <pre class="mermaid">{code}</pre>
     ) : (
-<<<<<<< HEAD
+      <div>
+        <button class="copy" data-code={code} data-done-text="Copied!">Copy</button>
+      </div>
       <pre>
         <code set:html={Prism.highlight(code, grammer, language)} />
       </pre>
     )
   }
   <Caption richTexts={block.Code.Caption} />
-=======
-      <div>
-        <button class="copy" data-code={code} data-done-text="Copied!">Copy</button>
-      </div>
-      <pre><code set:html={Prism.highlight(code, grammer, language)} /></pre>
-    )}
-    <Caption richTexts={block.Code.Caption} />
->>>>>>> 32c6c4f9
 </div>
 
 <script>
